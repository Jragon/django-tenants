--- conflicted
+++ resolved
@@ -48,13 +48,8 @@
         'Topic :: Software Development :: Libraries :: Python Modules'
     ],
     install_requires=[
-<<<<<<< HEAD
-        'Django >= 2.0,<2.2',
+        'Django >= 2.0,<3.0',
         'psycopg2',
-=======
-        'Django >= 2.0,<3.0',
-        'psycopg2-binary',
->>>>>>> dbccea35
     ],
     zip_safe=False,
 )