import os
from contextlib import ContextDecorator
from django.conf import settings
<<<<<<< HEAD
from django.db import connection, transaction
from django.db.utils import ProgrammingError
from django.core.exceptions import ImproperlyConfigured

=======
from django.db import connections, DEFAULT_DB_ALIAS, connection
>>>>>>> a549ca4a

try:
    from django.apps import apps
    get_model = apps.get_model
except ImportError:
    from django.db.models.loading import get_model

from django.core import mail


def get_tenant_model():
    return get_model(settings.TENANT_MODEL)


def get_tenant_domain_model():
    return get_model(settings.TENANT_DOMAIN_MODEL)


<<<<<<< HEAD
=======
def get_tenant_database_alias():
    return getattr(settings, 'TENANT_DB_ALIAS', DEFAULT_DB_ALIAS)


>>>>>>> a549ca4a
def get_public_schema_name():
    return getattr(settings, 'PUBLIC_SCHEMA_NAME', 'public')


def get_limit_set_calls():
    return getattr(settings, 'TENANT_LIMIT_SET_CALLS', False)


<<<<<<< HEAD
def get_creation_fakes_migrations():
    """
    If TENANT_CREATION_FAKES_MIGRATIONS, tenants will be created by cloning an
    existing schema specified by TENANT_CLONE_BASE.
    """
    faked = getattr(settings, 'TENANT_CREATION_FAKES_MIGRATIONS', False)
    if faked:
        if not getattr(settings, 'TENANT_BASE_SCHEMA', False):
            raise ImproperlyConfigured(
                'You must specify a schema name in TENANT_BASE_SCHEMA if '
                'TENANT_CREATION_FAKES_MIGRATIONS is enabled.'
            )
    return faked


def get_tenant_base_schema():
    """
    If TENANT_CREATION_FAKES_MIGRATIONS, tenants will be created by cloning an
    existing schema specified by TENANT_CLONE_BASE.
    """
    schema = getattr(settings, 'TENANT_BASE_SCHEMA', False)
    if schema:
        if not getattr(settings, 'TENANT_CREATION_FAKES_MIGRATIONS', False):
            raise ImproperlyConfigured(
                'TENANT_CREATION_FAKES_MIGRATIONS setting must be True to use '
                'TENANT_BASE_SCHEMA for cloning.'
            )
    return schema


@contextmanager
def schema_context(schema_name):
    previous_tenant = connection.tenant
    try:
        connection.set_schema(schema_name)
        yield
    finally:
        if previous_tenant is None:
            connection.set_schema_to_public()
        else:
            connection.set_tenant(previous_tenant)


@contextmanager
def tenant_context(tenant):
    previous_tenant = connection.tenant
    try:
        connection.set_tenant(tenant)
        yield
    finally:
        if previous_tenant is None:
            connection.set_schema_to_public()
        else:
            connection.set_tenant(previous_tenant)
=======
class schema_context(ContextDecorator):
    def __init__(self, *args, **kwargs):
        self.schema_name = args[0]
        super(schema_context, self).__init__()

    def __enter__(self):
        self.connection = connections[get_tenant_database_alias()]
        self.previous_tenant = connection.tenant
        self.connection.set_schema(self.schema_name)

    def __exit__(self, *exc):
        if self.previous_tenant is None:
            self.connection.set_schema_to_public()
        else:
            self.connection.set_tenant(self.previous_tenant)


class tenant_context(ContextDecorator):
    def __init__(self, *args, **kwargs):
        self.tenant = args[0]
        super(tenant_context, self).__init__()

    def __enter__(self):
        self.connection = connections[get_tenant_database_alias()]
        self.previous_tenant = connection.tenant
        self.connection.set_tenant(self.tenant)

    def __exit__(self, *exc):
        if self.previous_tenant is None:
            self.connection.set_schema_to_public()
        else:
            self.connection.set_tenant(self.previous_tenant)
>>>>>>> a549ca4a


def clean_tenant_url(url_string):
    """
    Removes the TENANT_TOKEN from a particular string
    """
    if hasattr(settings, 'PUBLIC_SCHEMA_URLCONF'):
        if (settings.PUBLIC_SCHEMA_URLCONF and
                url_string.startswith(settings.PUBLIC_SCHEMA_URLCONF)):
            url_string = url_string[len(settings.PUBLIC_SCHEMA_URLCONF):]
    return url_string


def remove_www_and_dev(hostname):
    """
    Legacy function - just in case someone is still using the old name
    """
    return remove_www(hostname)


def remove_www(hostname):
    """
    Removes www. from the beginning of the address. Only for
    routing purposes. www.test.com/login/ and test.com/login/ should
    find the same tenant.
    """
    if hostname.startswith("www."):
        return hostname[4:]

    return hostname


def django_is_in_test_mode():
    """
    I know this is very ugly! I'm looking for more elegant solutions.
    See: http://stackoverflow.com/questions/6957016/detect-django-testing-mode
    """
    return hasattr(mail, 'outbox')


def schema_exists(schema_name):
    connection = connections[get_tenant_database_alias()]
    cursor = connection.cursor()

    # check if this schema already exists in the db
    sql = 'SELECT EXISTS(SELECT 1 FROM pg_catalog.pg_namespace WHERE LOWER(nspname) = LOWER(%s))'
    cursor.execute(sql, (schema_name, ))

    row = cursor.fetchone()
    if row:
        exists = row[0]
    else:
        exists = False

    cursor.close()

    return exists


def app_labels(apps_list):
    """
    Returns a list of app labels of the given apps_list
    """
    return [app.split('.')[-1] for app in apps_list]


<<<<<<< HEAD

# Postgres' `clone_schema` adapted to work with schema names containing
# capital letters or `-`
# Source: IdanDavidi, https://stackoverflow.com/a/48732283/6412017
CLONE_SCHEMA_FUNCTION = """
-- Function: clone_schema(text, text)

-- DROP FUNCTION clone_schema(text, text);

CREATE OR REPLACE FUNCTION clone_schema(
    source_schema text,
    dest_schema text,
    include_recs boolean)
  RETURNS void AS
$BODY$

--  This function will clone all sequences, tables, data, views & functions from any existing schema to a new one
-- SAMPLE CALL:
-- SELECT clone_schema('public', 'new_schema', TRUE);

DECLARE
  src_oid          oid;
  tbl_oid          oid;
  func_oid         oid;
  object           text;
  buffer           text;
  srctbl           text;
  default_         text;
  column_          text;
  qry              text;
  dest_qry         text;
  v_def            text;
  seqval           bigint;
  sq_last_value    bigint;
  sq_max_value     bigint;
  sq_start_value   bigint;
  sq_increment_by  bigint;
  sq_min_value     bigint;
  sq_cache_value   bigint;
  sq_log_cnt       bigint;
  sq_is_called     boolean;
  sq_is_cycled     boolean;
  sq_cycled        char(10);

BEGIN

-- Check that source_schema exists
  SELECT oid INTO src_oid
    FROM pg_namespace
   WHERE nspname = source_schema;
  IF NOT FOUND
    THEN 
    RAISE EXCEPTION 'source schema % does not exist!', source_schema;
    RETURN ;
  END IF;

  -- Check that dest_schema does not yet exist
  PERFORM nspname 
    FROM pg_namespace
   WHERE nspname = dest_schema;
  IF FOUND
    THEN 
    RAISE EXCEPTION 'dest schema % already exists!', dest_schema;
    RETURN ;
  END IF;

  EXECUTE 'CREATE SCHEMA "' || dest_schema || '"';

  -- Create sequences
  -- TODO: Find a way to make this sequence's owner is the correct table.
  FOR object IN
    SELECT sequence_name::text 
      FROM information_schema.sequences
     WHERE sequence_schema = source_schema
  LOOP
    EXECUTE 'CREATE SEQUENCE "' || dest_schema || '".' || quote_ident(object);
    srctbl := '"' || source_schema || '".' || quote_ident(object);

    EXECUTE 'SELECT last_value, max_value, start_value, increment_by, min_value, cache_value, log_cnt, is_cycled, is_called 
              FROM "' || source_schema || '".' || quote_ident(object) || ';' 
              INTO sq_last_value, sq_max_value, sq_start_value, sq_increment_by, sq_min_value, sq_cache_value, sq_log_cnt, sq_is_cycled, sq_is_called ; 

    IF sq_is_cycled 
      THEN 
        sq_cycled := 'CYCLE';
    ELSE
        sq_cycled := 'NO CYCLE';
    END IF;

    EXECUTE 'ALTER SEQUENCE "'   || dest_schema || '".' || quote_ident(object) 
            || ' INCREMENT BY ' || sq_increment_by
            || ' MINVALUE '     || sq_min_value 
            || ' MAXVALUE '     || sq_max_value
            || ' START WITH '   || sq_start_value
            || ' RESTART '      || sq_min_value 
            || ' CACHE '        || sq_cache_value 
            || sq_cycled || ' ;' ;

    buffer := '"' || dest_schema || '".' || quote_ident(object);
    IF include_recs 
        THEN
            EXECUTE 'SELECT setval( ''' || buffer || ''', ' || sq_last_value || ', ' || sq_is_called || ');' ; 
    ELSE
            EXECUTE 'SELECT setval( ''' || buffer || ''', ' || sq_start_value || ', ' || sq_is_called || ');' ;
    END IF;

  END LOOP;

-- Create tables 
  FOR object IN
    SELECT TABLE_NAME::text 
      FROM information_schema.tables 
     WHERE table_schema = source_schema
       AND table_type = 'BASE TABLE'

  LOOP
    buffer := '"' || dest_schema || '".' || quote_ident(object);
    EXECUTE 'CREATE TABLE ' || buffer || ' (LIKE "' || source_schema || '".' || quote_ident(object) 
        || ' INCLUDING ALL)';

    IF include_recs 
      THEN 
      -- Insert records from source table
      EXECUTE 'INSERT INTO ' || buffer || ' SELECT * FROM "' || source_schema || '".' || quote_ident(object) || ';';
    END IF;

    FOR column_, default_ IN
      SELECT column_name::text, 
             REPLACE(column_default::text, source_schema, dest_schema) 
        FROM information_schema.COLUMNS 
       WHERE table_schema = dest_schema 
         AND TABLE_NAME = object 
         AND column_default LIKE 'nextval(%"' || source_schema || '"%::regclass)'
    LOOP
      EXECUTE 'ALTER TABLE ' || buffer || ' ALTER COLUMN ' || column_ || ' SET DEFAULT ' || default_;
    END LOOP;

  END LOOP;

--  add FK constraint
  FOR qry IN
    SELECT 'ALTER TABLE "' || dest_schema || '".' || quote_ident(rn.relname) 
                          || ' ADD CONSTRAINT ' || quote_ident(ct.conname) || ' ' || pg_get_constraintdef(ct.oid) || ';'
      FROM pg_constraint ct
      JOIN pg_class rn ON rn.oid = ct.conrelid
     WHERE connamespace = src_oid
       AND rn.relkind = 'r'
       AND ct.contype = 'f'

    LOOP
      EXECUTE qry;

    END LOOP;


-- Create views 
  FOR object IN
    SELECT table_name::text,
           view_definition 
      FROM information_schema.views
     WHERE table_schema = source_schema

  LOOP
    buffer := '"' || dest_schema || '".' || quote_ident(object);
    SELECT view_definition INTO v_def
      FROM information_schema.views
     WHERE table_schema = source_schema
       AND table_name = quote_ident(object);

    EXECUTE 'CREATE OR REPLACE VIEW ' || buffer || ' AS ' || v_def || ';' ;

  END LOOP;

-- Create functions 
  FOR func_oid IN
    SELECT oid
      FROM pg_proc 
     WHERE pronamespace = src_oid

  LOOP      
    SELECT pg_get_functiondef(func_oid) INTO qry;
    SELECT replace(qry, source_schema, dest_schema) INTO dest_qry;
    EXECUTE dest_qry;

  END LOOP;

  RETURN; 

END;

$BODY$
  LANGUAGE plpgsql VOLATILE
  COST 100;
ALTER FUNCTION clone_schema(text, text, boolean)
  OWNER TO postgres;
"""


def _create_clone_schema_function():
    """
    Creates a postgres function `clone_schema` that copies a schema and its
    contents. Will replace any existing `clone_schema` functions owned by the
    `postgres` superuser.
    """
    cursor = connection.cursor()
    cursor.execute(CLONE_SCHEMA_FUNCTION)
    cursor.close()


def clone_schema(base_schema_name, new_schema_name):
    """
    Creates a new schema `new_schema_name` as a clone of an existing schema
    `old_schema_name`.
    """
    connection.set_schema_to_public()
    cursor = connection.cursor()

    # check if the clone_schema function already exists in the db
    try:
        cursor.execute("SELECT 'clone_schema'::regproc")
    except ProgrammingError:
        _create_clone_schema_function()
        transaction.commit()

    sql = 'SELECT clone_schema(%(base_schema)s, %(new_schema)s, TRUE)'
    cursor.execute(
        sql,
        {'base_schema': base_schema_name, 'new_schema': new_schema_name}
    )
    cursor.close()
=======
def parse_tenant_config_path(config_path):
    """
    Convenience function for parsing django-tenants' path configuration strings.

    If the string contains '%s', then the current tenant's schema name will be inserted at that location. Otherwise
    the schema name will be appended to the end of the string.

    :param config_path: A configuration path string that optionally contains '%s' to indicate where the tenant
    schema name should be inserted.

    :return: The formatted string containing the schema name
    """
    try:
        # Insert schema name
        return config_path % connection.schema_name
    except (TypeError, ValueError):
        # No %s in string; append schema name at the end
        return os.path.join(config_path, connection.schema_name)
>>>>>>> a549ca4a
<|MERGE_RESOLUTION|>--- conflicted
+++ resolved
@@ -1,14 +1,10 @@
 import os
 from contextlib import ContextDecorator
 from django.conf import settings
-<<<<<<< HEAD
 from django.db import connection, transaction
 from django.db.utils import ProgrammingError
 from django.core.exceptions import ImproperlyConfigured
-
-=======
 from django.db import connections, DEFAULT_DB_ALIAS, connection
->>>>>>> a549ca4a
 
 try:
     from django.apps import apps
@@ -27,13 +23,10 @@
     return get_model(settings.TENANT_DOMAIN_MODEL)
 
 
-<<<<<<< HEAD
-=======
 def get_tenant_database_alias():
     return getattr(settings, 'TENANT_DB_ALIAS', DEFAULT_DB_ALIAS)
 
 
->>>>>>> a549ca4a
 def get_public_schema_name():
     return getattr(settings, 'PUBLIC_SCHEMA_NAME', 'public')
 
@@ -42,7 +35,6 @@
     return getattr(settings, 'TENANT_LIMIT_SET_CALLS', False)
 
 
-<<<<<<< HEAD
 def get_creation_fakes_migrations():
     """
     If TENANT_CREATION_FAKES_MIGRATIONS, tenants will be created by cloning an
@@ -97,7 +89,7 @@
             connection.set_schema_to_public()
         else:
             connection.set_tenant(previous_tenant)
-=======
+            
 class schema_context(ContextDecorator):
     def __init__(self, *args, **kwargs):
         self.schema_name = args[0]
@@ -130,7 +122,6 @@
             self.connection.set_schema_to_public()
         else:
             self.connection.set_tenant(self.previous_tenant)
->>>>>>> a549ca4a
 
 
 def clean_tenant_url(url_string):
@@ -196,8 +187,6 @@
     """
     return [app.split('.')[-1] for app in apps_list]
 
-
-<<<<<<< HEAD
 
 # Postgres' `clone_schema` adapted to work with schema names containing
 # capital letters or `-`
@@ -428,7 +417,7 @@
         {'base_schema': base_schema_name, 'new_schema': new_schema_name}
     )
     cursor.close()
-=======
+
 def parse_tenant_config_path(config_path):
     """
     Convenience function for parsing django-tenants' path configuration strings.
@@ -447,4 +436,3 @@
     except (TypeError, ValueError):
         # No %s in string; append schema name at the end
         return os.path.join(config_path, connection.schema_name)
->>>>>>> a549ca4a
