from django.db.backends.postgresql.introspection import DatabaseIntrospection
<<<<<<< HEAD
from django.db.backends.base.introspection import TableInfo, FieldInfo
from django.utils.encoding import force_str
=======
>>>>>>> 12aac376


class DatabaseSchemaIntrospectionSearchPathContext:
    """
    This context manager restores the original search path of the cursor
    once the method of the introspection class has been called.
    """
    def __init__(self, cursor, connection):
        self.cursor = cursor
        self.connection = connection
        self.original_search_path = None

    def __enter__(self):
        self.cursor.execute('SHOW search_path')
        self.original_search_path = self.cursor.fetchone()[0].split(',')
        self.cursor.execute(f"SET search_path = '{self.connection.schema_name}'")

    def __exit__(self, *args, **kwargs):
        formatted_search_paths = ', '.join(
            f"'{search_path.strip()}'"
            for search_path in self.original_search_path
        )
        self.cursor.execute(f'SET search_path = {formatted_search_paths}')


class DatabaseSchemaIntrospection(DatabaseIntrospection):
    """
    database schema introspection class
    """

    def get_table_list(self, cursor):
        with DatabaseSchemaIntrospectionSearchPathContext(cursor=cursor, connection=self.connection):
            return super().get_table_list(cursor)

    def get_table_description(self, cursor, table_name):
<<<<<<< HEAD
        "Returns a description of the table, with the DB-API cursor.description interface."
        # As cursor.description does not return reliably the nullable property,
        # we have to query the information_schema (#7783)
        cursor.execute("""
            SELECT column_name, is_nullable, column_default
            FROM information_schema.columns
            WHERE table_schema = %s and table_name = %s""", [self.connection.schema_name, table_name])
        field_map = {line[0]: line[1:] for line in cursor.fetchall()}
        cursor.execute("SELECT * FROM %s LIMIT 1" % self.connection.ops.quote_name(table_name))
        return [FieldInfo(*((force_str(line[0]),) + line[1:6] +
                            (field_map[force_str(line[0])][0] == 'YES', field_map[force_str(line[0])][1])))
                for line in cursor.description]

    def get_indexes(self, cursor, table_name):
        # This query retrieves each index on the given table, including the
        # first associated field name
        cursor.execute(self._get_indexes_query, [table_name, self.connection.schema_name])
        indexes = {}
        for row in cursor.fetchall():
            # row[1] (idx.indkey) is stored in the DB as an array. It comes out as
            # a string of space-separated integers. This designates the field
            # indexes (1-based) of the fields that have indexes on the table.
            # Here, we skip any indexes across multiple fields.
            if ' ' in row[1]:
                continue
            if row[0] not in indexes:
                indexes[row[0]] = {'primary_key': False, 'unique': False}
            # It's possible to have the unique and PK constraints in separate indexes.
            if row[3]:
                indexes[row[0]]['primary_key'] = True
            if row[2]:
                indexes[row[0]]['unique'] = True
        return indexes
=======
        with DatabaseSchemaIntrospectionSearchPathContext(cursor=cursor, connection=self.connection):
            return super().get_table_description(cursor, table_name)
>>>>>>> 12aac376

    def get_sequences(self, cursor, table_name, table_fields=()):
        with DatabaseSchemaIntrospectionSearchPathContext(cursor=cursor, connection=self.connection):
            return super().get_sequences(cursor, table_name, table_fields)

    def get_key_columns(self, cursor, table_name):
        with DatabaseSchemaIntrospectionSearchPathContext(cursor=cursor, connection=self.connection):
            return super().get_key_columns(cursor, table_name)

    def get_constraints(self, cursor, table_name):
        with DatabaseSchemaIntrospectionSearchPathContext(cursor=cursor, connection=self.connection):
            return super().get_constraints(cursor, table_name)
<|MERGE_RESOLUTION|>--- conflicted
+++ resolved
@@ -1,91 +1,50 @@
-from django.db.backends.postgresql.introspection import DatabaseIntrospection
-<<<<<<< HEAD
-from django.db.backends.base.introspection import TableInfo, FieldInfo
-from django.utils.encoding import force_str
-=======
->>>>>>> 12aac376
-
-
-class DatabaseSchemaIntrospectionSearchPathContext:
-    """
-    This context manager restores the original search path of the cursor
-    once the method of the introspection class has been called.
-    """
-    def __init__(self, cursor, connection):
-        self.cursor = cursor
-        self.connection = connection
-        self.original_search_path = None
-
-    def __enter__(self):
-        self.cursor.execute('SHOW search_path')
-        self.original_search_path = self.cursor.fetchone()[0].split(',')
-        self.cursor.execute(f"SET search_path = '{self.connection.schema_name}'")
-
-    def __exit__(self, *args, **kwargs):
-        formatted_search_paths = ', '.join(
-            f"'{search_path.strip()}'"
-            for search_path in self.original_search_path
-        )
-        self.cursor.execute(f'SET search_path = {formatted_search_paths}')
-
-
-class DatabaseSchemaIntrospection(DatabaseIntrospection):
-    """
-    database schema introspection class
-    """
-
-    def get_table_list(self, cursor):
-        with DatabaseSchemaIntrospectionSearchPathContext(cursor=cursor, connection=self.connection):
-            return super().get_table_list(cursor)
-
-    def get_table_description(self, cursor, table_name):
-<<<<<<< HEAD
-        "Returns a description of the table, with the DB-API cursor.description interface."
-        # As cursor.description does not return reliably the nullable property,
-        # we have to query the information_schema (#7783)
-        cursor.execute("""
-            SELECT column_name, is_nullable, column_default
-            FROM information_schema.columns
-            WHERE table_schema = %s and table_name = %s""", [self.connection.schema_name, table_name])
-        field_map = {line[0]: line[1:] for line in cursor.fetchall()}
-        cursor.execute("SELECT * FROM %s LIMIT 1" % self.connection.ops.quote_name(table_name))
-        return [FieldInfo(*((force_str(line[0]),) + line[1:6] +
-                            (field_map[force_str(line[0])][0] == 'YES', field_map[force_str(line[0])][1])))
-                for line in cursor.description]
-
-    def get_indexes(self, cursor, table_name):
-        # This query retrieves each index on the given table, including the
-        # first associated field name
-        cursor.execute(self._get_indexes_query, [table_name, self.connection.schema_name])
-        indexes = {}
-        for row in cursor.fetchall():
-            # row[1] (idx.indkey) is stored in the DB as an array. It comes out as
-            # a string of space-separated integers. This designates the field
-            # indexes (1-based) of the fields that have indexes on the table.
-            # Here, we skip any indexes across multiple fields.
-            if ' ' in row[1]:
-                continue
-            if row[0] not in indexes:
-                indexes[row[0]] = {'primary_key': False, 'unique': False}
-            # It's possible to have the unique and PK constraints in separate indexes.
-            if row[3]:
-                indexes[row[0]]['primary_key'] = True
-            if row[2]:
-                indexes[row[0]]['unique'] = True
-        return indexes
-=======
-        with DatabaseSchemaIntrospectionSearchPathContext(cursor=cursor, connection=self.connection):
-            return super().get_table_description(cursor, table_name)
->>>>>>> 12aac376
-
-    def get_sequences(self, cursor, table_name, table_fields=()):
-        with DatabaseSchemaIntrospectionSearchPathContext(cursor=cursor, connection=self.connection):
-            return super().get_sequences(cursor, table_name, table_fields)
-
-    def get_key_columns(self, cursor, table_name):
-        with DatabaseSchemaIntrospectionSearchPathContext(cursor=cursor, connection=self.connection):
-            return super().get_key_columns(cursor, table_name)
-
-    def get_constraints(self, cursor, table_name):
-        with DatabaseSchemaIntrospectionSearchPathContext(cursor=cursor, connection=self.connection):
-            return super().get_constraints(cursor, table_name)
+from django.db.backends.postgresql.introspection import DatabaseIntrospection
+
+
+class DatabaseSchemaIntrospectionSearchPathContext:
+    """
+    This context manager restores the original search path of the cursor
+    once the method of the introspection class has been called.
+    """
+    def __init__(self, cursor, connection):
+        self.cursor = cursor
+        self.connection = connection
+        self.original_search_path = None
+
+    def __enter__(self):
+        self.cursor.execute('SHOW search_path')
+        self.original_search_path = self.cursor.fetchone()[0].split(',')
+        self.cursor.execute(f"SET search_path = '{self.connection.schema_name}'")
+
+    def __exit__(self, *args, **kwargs):
+        formatted_search_paths = ', '.join(
+            f"'{search_path.strip()}'"
+            for search_path in self.original_search_path
+        )
+        self.cursor.execute(f'SET search_path = {formatted_search_paths}')
+
+
+class DatabaseSchemaIntrospection(DatabaseIntrospection):
+    """
+    database schema introspection class
+    """
+
+    def get_table_list(self, cursor):
+        with DatabaseSchemaIntrospectionSearchPathContext(cursor=cursor, connection=self.connection):
+            return super().get_table_list(cursor)
+
+    def get_table_description(self, cursor, table_name):
+        with DatabaseSchemaIntrospectionSearchPathContext(cursor=cursor, connection=self.connection):
+            return super().get_table_description(cursor, table_name)
+
+    def get_sequences(self, cursor, table_name, table_fields=()):
+        with DatabaseSchemaIntrospectionSearchPathContext(cursor=cursor, connection=self.connection):
+            return super().get_sequences(cursor, table_name, table_fields)
+
+    def get_key_columns(self, cursor, table_name):
+        with DatabaseSchemaIntrospectionSearchPathContext(cursor=cursor, connection=self.connection):
+            return super().get_key_columns(cursor, table_name)
+
+    def get_constraints(self, cursor, table_name):
+        with DatabaseSchemaIntrospectionSearchPathContext(cursor=cursor, connection=self.connection):
+            return super().get_constraints(cursor, table_name)